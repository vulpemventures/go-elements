package confidential

import (
	"crypto/sha256"
	"github.com/vulpemventures/go-secp256k1-zkp"
)

type UnblindInput struct {
	EphemeralPubkey []byte
	BlindingPrivkey []byte
	Rangeproof      []byte
	ValueCommit     secp256k1.Commitment
	Asset           []byte
	ScriptPubkey    []byte
}

type UnblindOutputResult struct {
	Value               uint64
	Asset               []byte
	ValueBlindingFactor []byte
	AssetBlindingFactor []byte
}

//NonceHash method generates hashed secret based on ecdh
func NonceHash(ctx *secp256k1.Context, pubKey, privKey []byte) (result [32]byte, err error) {
	_, publicKey, err := secp256k1.EcPubkeyParse(ctx, pubKey)
	if err != nil {
<<<<<<< HEAD
		return result, err
=======
		return
>>>>>>> 50ed1cc0
	}

	_, ecdh, err := secp256k1.Ecdh(ctx, publicKey, privKey)
	if err != nil {
<<<<<<< HEAD
		return result, err
	}

	return sha256.Sum256(ecdh), nil
=======
		return
	}

	result = sha256.Sum256(ecdh)
	return
>>>>>>> 50ed1cc0
}

//UnblindOutput method unblinds confidential transaction output
func UnblindOutput(input UnblindInput) (*UnblindOutputResult, error) {
	ctx, _ := secp256k1.ContextCreate(secp256k1.ContextBoth)
	defer secp256k1.ContextDestroy(ctx)

	gen, err := secp256k1.GeneratorFromBytes(input.Asset)
	if err != nil {
		return nil, err
	}

	nonce, err := NonceHash(ctx, input.EphemeralPubkey, input.BlindingPrivkey)
	if err != nil {
		return nil, err
	}

	rewind, value, _, _, message, err := secp256k1.RangeProofRewind(ctx, &input.ValueCommit, input.Rangeproof, nonce, input.ScriptPubkey, gen)
	if err != nil {
		return nil, err
	}

	return &UnblindOutputResult{
		Value:               value,
		Asset:               message[:32],
		ValueBlindingFactor: rewind[:],
		AssetBlindingFactor: message[32:],
	}, nil
}

type FinalValueBlindingFactorInput struct {
	InValues      []uint64
	OutValues     []uint64
	InGenerators  [][]byte
	OutGenerators [][]byte
	InFactors     [][]byte
	OutFactors    [][]byte
}

//FinalValueBlindingFactor method generates blind sum
func FinalValueBlindingFactor(input FinalValueBlindingFactorInput) ([32]byte, error) {
	ctx, _ := secp256k1.ContextCreate(secp256k1.ContextBoth)
	defer secp256k1.ContextDestroy(ctx)

	values := append(input.InValues, input.OutValues...)

	generatorBlind := make([][]byte, 0)
	generatorBlind = append(generatorBlind, input.InGenerators...)
	generatorBlind = append(generatorBlind, input.OutGenerators...)

	blindingFactor := make([][]byte, 0)
	blindingFactor = append(blindingFactor, input.InFactors...)
	blindingFactor = append(blindingFactor, input.OutFactors...)

	return secp256k1.BlindGeneratorBlindSum(ctx, values, generatorBlind, blindingFactor, len(input.InValues))
}

<<<<<<< HEAD
type RangeProofInput struct {
	Value               uint64
	BlindingPubkey      []byte
	EphemeralPrivkey    []byte
	Asset               []byte
	AssetBlindingFactor []byte
	ValueBlindFactor    [32]byte
	ValueCommit         []byte
	ScriptPubkey        []byte
	MinValue            uint64
	Exp                 int
	MinBits             int
}

//RangeProof method calculates range proof
func RangeProof(input RangeProofInput) ([]byte, error) {
	ctx, _ := secp256k1.ContextCreate(secp256k1.ContextBoth)
	defer secp256k1.ContextDestroy(ctx)

	nonce, err := NonceHash(ctx, input.BlindingPubkey, input.EphemeralPrivkey)
	if err != nil {
		return nil, err
	}

	generator, err := secp256k1.GeneratorGenerateBlinded(ctx, input.Asset, input.AssetBlindingFactor)
	if err != nil {
		return nil, err
	}

	message := append(input.Asset, input.AssetBlindingFactor...)

	commit, err := secp256k1.CommitmentParse(ctx, input.ValueCommit)
	if err != nil {
		return nil, err
	}

	var mv uint64
	if input.MinValue > 0 {
		mv = input.MinValue
	} else {
		mv = 1
	}

	var e int
	if input.MinValue > 0 {
		e = input.Exp
	} else {
		e = 1
	}

	var mb int
	if input.MinBits > 0 {
		mb = input.MinBits
	} else {
		mb = 36
	}

	return secp256k1.RangeProofSign(ctx, mv, commit, input.ValueBlindFactor, nonce, e, mb, input.Value, message, input.ScriptPubkey, generator)
=======
//AssetCommitment method generates asset commitment
func AssetCommitment(asset []byte, factor []byte) (result [33]byte, err error) {
	ctx, _ := secp256k1.ContextCreate(secp256k1.ContextBoth)
	defer secp256k1.ContextDestroy(ctx)

	generator, err := secp256k1.GeneratorGenerateBlinded(ctx, asset, factor)
	if err != nil {
		return
	}

	result = generator.Bytes()

	return
}

//ValueCommitment method generates value commitment
func ValueCommitment(value uint64, generator []byte, factor []byte) (result [33]byte, err error) {
	ctx, _ := secp256k1.ContextCreate(secp256k1.ContextBoth)
	defer secp256k1.ContextDestroy(ctx)

	gen, err := secp256k1.GeneratorParse(ctx, generator)
	if err != nil {
		return
	}

	commit, err := secp256k1.Commit(ctx, factor, value, gen)
	if err != nil {
		return
	}

	result = commit.Bytes()
	return
>>>>>>> 50ed1cc0
}<|MERGE_RESOLUTION|>--- conflicted
+++ resolved
@@ -25,27 +25,16 @@
 func NonceHash(ctx *secp256k1.Context, pubKey, privKey []byte) (result [32]byte, err error) {
 	_, publicKey, err := secp256k1.EcPubkeyParse(ctx, pubKey)
 	if err != nil {
-<<<<<<< HEAD
-		return result, err
-=======
 		return
->>>>>>> 50ed1cc0
 	}
 
 	_, ecdh, err := secp256k1.Ecdh(ctx, publicKey, privKey)
 	if err != nil {
-<<<<<<< HEAD
-		return result, err
-	}
-
-	return sha256.Sum256(ecdh), nil
-=======
 		return
 	}
 
 	result = sha256.Sum256(ecdh)
 	return
->>>>>>> 50ed1cc0
 }
 
 //UnblindOutput method unblinds confidential transaction output
@@ -103,7 +92,40 @@
 	return secp256k1.BlindGeneratorBlindSum(ctx, values, generatorBlind, blindingFactor, len(input.InValues))
 }
 
-<<<<<<< HEAD
+//AssetCommitment method generates asset commitment
+func AssetCommitment(asset []byte, factor []byte) (result [33]byte, err error) {
+	ctx, _ := secp256k1.ContextCreate(secp256k1.ContextBoth)
+	defer secp256k1.ContextDestroy(ctx)
+
+	generator, err := secp256k1.GeneratorGenerateBlinded(ctx, asset, factor)
+	if err != nil {
+		return
+	}
+
+	result = generator.Bytes()
+
+	return
+}
+
+//ValueCommitment method generates value commitment
+func ValueCommitment(value uint64, generator []byte, factor []byte) (result [33]byte, err error) {
+	ctx, _ := secp256k1.ContextCreate(secp256k1.ContextBoth)
+	defer secp256k1.ContextDestroy(ctx)
+
+	gen, err := secp256k1.GeneratorParse(ctx, generator)
+	if err != nil {
+		return
+	}
+
+	commit, err := secp256k1.Commit(ctx, factor, value, gen)
+	if err != nil {
+		return
+	}
+
+	result = commit.Bytes()
+	return
+}
+
 type RangeProofInput struct {
 	Value               uint64
 	BlindingPubkey      []byte
@@ -162,38 +184,4 @@
 	}
 
 	return secp256k1.RangeProofSign(ctx, mv, commit, input.ValueBlindFactor, nonce, e, mb, input.Value, message, input.ScriptPubkey, generator)
-=======
-//AssetCommitment method generates asset commitment
-func AssetCommitment(asset []byte, factor []byte) (result [33]byte, err error) {
-	ctx, _ := secp256k1.ContextCreate(secp256k1.ContextBoth)
-	defer secp256k1.ContextDestroy(ctx)
-
-	generator, err := secp256k1.GeneratorGenerateBlinded(ctx, asset, factor)
-	if err != nil {
-		return
-	}
-
-	result = generator.Bytes()
-
-	return
-}
-
-//ValueCommitment method generates value commitment
-func ValueCommitment(value uint64, generator []byte, factor []byte) (result [33]byte, err error) {
-	ctx, _ := secp256k1.ContextCreate(secp256k1.ContextBoth)
-	defer secp256k1.ContextDestroy(ctx)
-
-	gen, err := secp256k1.GeneratorParse(ctx, generator)
-	if err != nil {
-		return
-	}
-
-	commit, err := secp256k1.Commit(ctx, factor, value, gen)
-	if err != nil {
-		return
-	}
-
-	result = commit.Bytes()
-	return
->>>>>>> 50ed1cc0
 }