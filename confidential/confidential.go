--- conflicted
+++ resolved
@@ -139,7 +139,6 @@
 	return
 }
 
-<<<<<<< HEAD
 type RangeProofInput struct {
 	Value               uint64
 	BlindingPubkey      []byte
@@ -163,31 +162,11 @@
 		ctx,
 		input.BlindingPubkey,
 		input.EphemeralPrivkey,
-=======
-type SurjectionProofInput struct {
-	OutputAsset               []byte
-	OutputAssetBlindingFactor []byte
-	InputAssets               [][]byte
-	InputAssetBlindingFactors [][]byte
-	Seed                      []byte
-}
-
-//SurjectionProof method generates surjection proof
-func SurjectionProof(input SurjectionProofInput) ([]byte, error) {
-	ctx, _ := secp256k1.ContextCreate(secp256k1.ContextBoth)
-	defer secp256k1.ContextDestroy(ctx)
-
-	outputGenerator, err := secp256k1.GeneratorGenerateBlinded(
-		ctx,
-		input.OutputAsset,
-		input.OutputAssetBlindingFactor,
->>>>>>> a4c66c38
-	)
-	if err != nil {
-		return nil, err
-	}
-
-<<<<<<< HEAD
+	)
+	if err != nil {
+		return nil, err
+	}
+
 	generator, err := secp256k1.GeneratorGenerateBlinded(ctx, input.Asset, input.AssetBlindingFactor)
 	if err != nil {
 		return nil, err
@@ -234,7 +213,30 @@
 		input.ScriptPubkey,
 		generator,
 	)
-=======
+}
+
+type SurjectionProofInput struct {
+	OutputAsset               []byte
+	OutputAssetBlindingFactor []byte
+	InputAssets               [][]byte
+	InputAssetBlindingFactors [][]byte
+	Seed                      []byte
+}
+
+//SurjectionProof method generates surjection proof
+func SurjectionProof(input SurjectionProofInput) ([]byte, error) {
+	ctx, _ := secp256k1.ContextCreate(secp256k1.ContextBoth)
+	defer secp256k1.ContextDestroy(ctx)
+
+	outputGenerator, err := secp256k1.GeneratorGenerateBlinded(
+		ctx,
+		input.OutputAsset,
+		input.OutputAssetBlindingFactor,
+	)
+	if err != nil {
+		return nil, err
+	}
+
 	inputGenerators := make([]secp256k1.Generator, 0)
 	for i, v := range input.InputAssets {
 		gen, err := secp256k1.GeneratorGenerateBlinded(
@@ -295,5 +297,4 @@
 	}
 
 	return secp256k1.SurjectionProofSerialize(ctx, proof)
->>>>>>> a4c66c38
 }