--- conflicted
+++ resolved
@@ -12,14 +12,6 @@
 	"hash"
 )
 
-<<<<<<< HEAD
-const (
-	Op0             = 0x00 // 0
-	OpCheckMultiSig = 0xae // 174
-)
-
-=======
->>>>>>> 8abea0a2
 // Payment defines the structure that holds the information different addresses
 type Payment struct {
 	Network     *network.Network
@@ -52,19 +44,11 @@
 }
 
 // FromPublicKeys creates a multi-signature Payment struct from list of public key's
-<<<<<<< HEAD
-func FromPublicKeys(pubkeys []*btcec.PublicKey, numOfPksRequired int, net *network.Network) (*Payment, error) {
-	if len(pubkeys) < numOfPksRequired {
-		errorMsg := fmt.Sprintf("unable to generate multisig script with "+
-			"%d required signatures when there are only %d public "+
-			"keys available", numOfPksRequired, len(pubkeys))
-=======
 func FromPublicKeys(pubkeys []*btcec.PublicKey, nrequired int, net *network.Network) (*Payment, error) {
 	if len(pubkeys) < nrequired {
 		errorMsg := fmt.Sprintf("unable to generate multisig script with "+
 			"%d required signatures when there are only %d public "+
 			"keys available", nrequired, len(pubkeys))
->>>>>>> 8abea0a2
 		return nil, errors.New(errorMsg)
 	}
 
@@ -75,20 +59,12 @@
 		tmpNet = net
 	}
 
-<<<<<<< HEAD
-	builder := txscript.NewScriptBuilder().AddInt64(int64(numOfPksRequired))
-=======
 	builder := txscript.NewScriptBuilder().AddInt64(int64(nrequired))
->>>>>>> 8abea0a2
 	for _, key := range pubkeys {
 		builder.AddData(key.SerializeCompressed())
 	}
 	builder.AddInt64(int64(len(pubkeys)))
-<<<<<<< HEAD
-	builder.AddOp(OpCheckMultiSig)
-=======
 	builder.AddOp(txscript.OP_CHECKMULTISIG)
->>>>>>> 8abea0a2
 
 	multiSigScript, err := builder.Script()
 	if err != nil {
