--- conflicted
+++ resolved
@@ -22,13 +22,11 @@
 	advancedTransactionMarker = uint8(0x00)
 	defaultTxInOutAlloc       = 15
 
-<<<<<<< HEAD
 	//SighashRangeproof is a flag that means the rangeproofs should be included in the sighash.
 	SighashRangeproof = 0x40
-=======
+
 	sighashInputMask  = uint8(0x80)
 	sighashOutputMask = uint8(0x03)
->>>>>>> 2a17f279
 )
 
 var (
@@ -623,13 +621,13 @@
 		(hashType&0x1f) != txscript.SigHashNone {
 		hashOutputs = calcTxOutputsHash(tx.Outputs)
 		if shouldCalculateRangeProofsHash {
-			hashForRangeProofs = calcRangeProofsHash(tx.Outputs)
+			hashForRangeProofs = calcTxOutputsHash(tx.Outputs)
 		}
 	} else {
 		if (hashType&0x1f) == txscript.SigHashSingle && inIndex < len(tx.Outputs) {
 			hashOutputs = calcTxOutputsHash([]*TxOutput{tx.Outputs[inIndex]})
 			if shouldCalculateRangeProofsHash {
-				hashForRangeProofs = calcRangeProofsHash([]*TxOutput{tx.Outputs[inIndex]})
+				hashForRangeProofs = calcTxOutputsHash([]*TxOutput{tx.Outputs[inIndex]})
 			}
 		}
 	}
@@ -687,7 +685,7 @@
 		outputType = uint8(hashType) & sighashOutputMask
 	}
 
-	s, _ := bufferutil.NewSerializer(nil)
+	s := bufferutil.NewSerializer(nil)
 	input := tx.Inputs[inIndex]
 
 	s.WriteSlice(genesisBlockHash.CloneBytes())
@@ -753,7 +751,7 @@
 	}
 
 	if annex != nil {
-		buf, _ := bufferutil.NewSerializer(nil)
+		buf := bufferutil.NewSerializer(nil)
 		buf.WriteVarSlice(annex)
 		singlehash := chainhash.HashH(buf.Bytes())
 		s.WriteSlice(singlehash[:])
@@ -907,13 +905,8 @@
 	return s.Bytes(), nil
 }
 
-<<<<<<< HEAD
-func calcTxInputsHash(ins []*TxInput) [32]byte {
+func serializeInputs(ins []*TxInput) []byte {
 	s := bufferutil.NewSerializer(nil)
-=======
-func serializeInputs(ins []*TxInput) []byte {
-	s, _ := bufferutil.NewSerializer(nil)
->>>>>>> 2a17f279
 	for _, in := range ins {
 		s.WriteSlice(in.Hash)
 		s.WriteUint32(in.Index)
@@ -921,10 +914,6 @@
 	return s.Bytes()
 }
 
-<<<<<<< HEAD
-func calcTxSequencesHash(ins []*TxInput) [32]byte {
-	s := bufferutil.NewSerializer(nil)
-=======
 func calcTxInputsHash(ins []*TxInput) [32]byte {
 	b := serializeInputs(ins)
 	return chainhash.DoubleHashH(b)
@@ -936,18 +925,13 @@
 }
 
 func serializeSequences(ins []*TxInput) []byte {
-	s, _ := bufferutil.NewSerializer(nil)
->>>>>>> 2a17f279
+	s := bufferutil.NewSerializer(nil)
 	for _, in := range ins {
 		s.WriteUint32(in.Sequence)
 	}
 	return s.Bytes()
 }
 
-<<<<<<< HEAD
-func calcTxIssuancesHash(ins []*TxInput) [32]byte {
-	s := bufferutil.NewSerializer(nil)
-=======
 func calcTxSequencesHash(ins []*TxInput) [32]byte {
 	b := serializeSequences(ins)
 	return chainhash.DoubleHashH(b)
@@ -959,8 +943,7 @@
 }
 
 func serializeIssuances(ins []*TxInput) []byte {
-	s, _ := bufferutil.NewSerializer(nil)
->>>>>>> 2a17f279
+	s := bufferutil.NewSerializer(nil)
 	for _, in := range ins {
 		if iss := in.Issuance; iss != nil {
 			s.WriteSlice(iss.AssetBlindingNonce)
@@ -974,10 +957,6 @@
 	return s.Bytes()
 }
 
-<<<<<<< HEAD
-func calcTxOutputsHash(outs []*TxOutput) [32]byte {
-	s := bufferutil.NewSerializer(nil)
-=======
 func calcTxIssuancesHash(ins []*TxInput) [32]byte {
 	b := serializeIssuances(ins)
 	return chainhash.DoubleHashH(b)
@@ -989,26 +968,13 @@
 }
 
 func serializeOutputs(outs []*TxOutput) []byte {
-	s, _ := bufferutil.NewSerializer(nil)
->>>>>>> 2a17f279
+	s := bufferutil.NewSerializer(nil)
 	for _, out := range outs {
 		s.WriteSlice(out.Asset)
 		s.WriteSlice(out.Value)
 		s.WriteSlice(out.Nonce)
 		s.WriteVarSlice(out.Script)
 	}
-<<<<<<< HEAD
-	return chainhash.DoubleHashH(s.Bytes())
-}
-
-func calcRangeProofsHash(outs []*TxOutput) [32]byte {
-	s := bufferutil.NewSerializer(nil)
-	for _, out := range outs {
-		s.WriteVarSlice(out.RangeProof)
-		s.WriteVarSlice(out.SurjectionProof)
-	}
-	return chainhash.DoubleHashH(s.Bytes())
-=======
 	return s.Bytes()
 }
 
@@ -1035,7 +1001,7 @@
 }
 
 func calcOutpointsFlagsSingleHash(ins []*TxInput) [32]byte {
-	s, _ := bufferutil.NewSerializer(nil)
+	s := bufferutil.NewSerializer(nil)
 	for _, in := range ins {
 		s.WriteUint8(calcInputFlag(in))
 	}
@@ -1043,7 +1009,7 @@
 }
 
 func calcAssetAmountSingleHash(prevoutAssets [][]byte, prevoutValues [][]byte) [32]byte {
-	s, _ := bufferutil.NewSerializer(nil)
+	s := bufferutil.NewSerializer(nil)
 
 	for i := 0; i < len(prevoutAssets); i++ {
 		s.WriteSlice(prevoutAssets[i])
@@ -1053,7 +1019,7 @@
 }
 
 func calcIssuanceProofsSingleHash(ins []*TxInput) [32]byte {
-	s, _ := bufferutil.NewSerializer(nil)
+	s := bufferutil.NewSerializer(nil)
 	for _, in := range ins {
 		if in.IssuanceRangeProof != nil {
 			s.WriteVarSlice(in.IssuanceRangeProof)
@@ -1071,7 +1037,7 @@
 }
 
 func calcOutputWitnessesSingleHash(outs []*TxOutput) [32]byte {
-	s, _ := bufferutil.NewSerializer(nil)
+	s := bufferutil.NewSerializer(nil)
 	for _, out := range outs {
 		if out.SurjectionProof != nil {
 			s.WriteVarSlice(out.SurjectionProof)
@@ -1089,10 +1055,9 @@
 }
 
 func calcScriptPubKeysSingleHash(scripts [][]byte) [32]byte {
-	s, _ := bufferutil.NewSerializer(nil)
+	s := bufferutil.NewSerializer(nil)
 	for _, script := range scripts {
 		s.WriteVarSlice(script)
 	}
 	return chainhash.HashH(s.Bytes())
->>>>>>> 2a17f279
 }